--- conflicted
+++ resolved
@@ -56,12 +56,7 @@
 GenerationConfig GenerationConfig::multinomial() {
     GenerationConfig multinomial;
     multinomial.do_sample = true;
-<<<<<<< HEAD
-    multinomial.temperature = 0.8;
-    multinomial.rng_seed = 0;
-=======
     multinomial.temperature = 0.8f;
->>>>>>> b63bda26
     multinomial.top_p = 0.8;
     multinomial.top_k = 20;
     multinomial.num_return_sequences = 3;
