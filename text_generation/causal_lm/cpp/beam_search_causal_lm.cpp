--- conflicted
+++ resolved
@@ -161,21 +161,8 @@
     ov::InferRequest detokenizer =
         core.compile_model(std::string{argv[1]} + "/openvino_detokenizer.xml", "CPU").create_infer_request();
     // The model can be compiled for GPU as well
-<<<<<<< HEAD
-    ov::InferRequest lm = core.compile_model(
-        std::string{argv[1]} + "/openvino_model.xml", "CPU").create_infer_request();
-    // Initialize inputs
-    lm.set_tensor("input_ids", input_ids);
-    lm.set_tensor("attention_mask", attention_mask);
-    // ov::Tensor position_ids = lm.get_tensor("position_ids");
-    // position_ids.set_shape(input_ids.get_shape());
-    // std::iota(position_ids.data<int64_t>(), position_ids.data<int64_t>() + position_ids.get_size(), 0);
-    lm.get_tensor("beam_idx").set_shape({1});
-    lm.get_tensor("beam_idx").data<int32_t>()[0] = 0;
-=======
     ov::InferRequest lm =
         core.compile_model(std::string{argv[1]} + "/openvino_model.xml", "CPU").create_infer_request();
->>>>>>> a552fd17
 
     auto [input_ids, attention_mask] = tokenize(tokenizer, prompts_arguments_to_vector(argc, argv));
 
@@ -221,17 +208,8 @@
         lm.set_tensor("input_ids", ov::Tensor{ov::element::i64, {batch_size, 1}, next_tokens.data()});
         lm.set_tensor("beam_idx", ov::Tensor{ov::element::i32, {batch_size}, next_beams.data()});
         // Set auxiliary inputs
-<<<<<<< HEAD
-        ov::Tensor attention_mask = lm.get_tensor("attention_mask");
-        ov::Shape mask_shape{batch_size, attention_mask.get_shape().at(1) + 1};
-        attention_mask.set_shape(mask_shape);
-        std::fill_n(attention_mask.data<int64_t>(), ov::shape_size(mask_shape), 1);
-        // lm.get_tensor("position_ids").set_shape({batch_size, 1});
-        // std::fill_n(lm.get_tensor("position_ids").data<int64_t>(), batch_size, mask_shape.at(1) - 1);
-=======
         set_attention_mask(lm.get_tensor("attention_mask"), next_beams);
         set_position_ids(lm.get_tensor("position_ids"), lm.get_tensor("attention_mask"));
->>>>>>> a552fd17
     }
 
     for (const std::vector<std::vector<Beam>>& prompt_group : finalize(std::move(group_beam_searcher))) {
